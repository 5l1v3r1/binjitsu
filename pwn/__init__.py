# Submodules
import pwn, os, sys, time, traceback
import platform

# Useful re-exports
from time import sleep
from socket import htons, inet_aton, inet_ntoa, gethostbyname
from os import system
from time import sleep

# Install path
pwn.installpath = os.path.dirname(__file__)

# Constans
from consts import *

# Argument parsing
pwn.TRACE = True
pwn.DEBUG = False

# argv
pwn.argv = sys.argv

_do_argv = True
try:
    if 'pwn.noargv' in traceback.extract_stack(limit=2)[0][3]:
        _do_argv = False
except:
    pass

if _do_argv:
    try:
        for _arg in sys.argv[:]:
            if   _arg == 'DEBUG':
                sys.argv.remove(_arg)
                pwn.DEBUG = True
            elif _arg == 'NOTRACE':
                sys.argv.remove(_arg)
                pwn.TRACE = False
            elif _arg.find('=') > 0:
                key, val = _arg.split('=', 1)
                if not all(x.isupper() for x in key): continue
                sys.argv.remove(_arg)
                pwn.__builtins__[key] = val
    except:
        pass

# Promote to toplevel
<<<<<<< HEAD
from thread     import Thread
from util       import *
from log        import trace, debug
from excepthook import addexcepthook
from memoize    import memoize
from process    import process
from remote     import remote
from handler    import handler
from asm        import *
from context    import *
from shellcodes import *
=======
from pwn.thread import Thread
from pwn.util       import *
from pwn.binutils   import *
from pwn.hashes     import *
from pwn.listutil   import *
from pwn.excepthook import addexcepthook
from pwn.log        import *
from pwn.memoize    import memoize
from pwn.process    import process
from pwn.remote     import remote
from pwn.handler    import handler
>>>>>>> 5e61a156
try:
    from pwn.rop   import *
except:
    traceback.print_exc()
    warning("rop module could not loaded...")

# try:
#     from aeROPics   import aeROPics
# except:
#     log.warning("Could not load aeROPics module, failed loading distorm3 module...")
from pwn.useragents import randomua
from pwn.splash     import splash

import pwn.internal.init.session
import pwn.internal.init.cloud
<<<<<<< HEAD
import fucking
import sqli
=======
import pwn.sqli

# Constans
from pwn.consts import *

# Make pwn.fucking work as pwn by itself
#import pwn as fucking
>>>>>>> 5e61a156
<|MERGE_RESOLUTION|>--- conflicted
+++ resolved
@@ -46,19 +46,6 @@
         pass
 
 # Promote to toplevel
-<<<<<<< HEAD
-from thread     import Thread
-from util       import *
-from log        import trace, debug
-from excepthook import addexcepthook
-from memoize    import memoize
-from process    import process
-from remote     import remote
-from handler    import handler
-from asm        import *
-from context    import *
-from shellcodes import *
-=======
 from pwn.thread import Thread
 from pwn.util       import *
 from pwn.binutils   import *
@@ -70,7 +57,6 @@
 from pwn.process    import process
 from pwn.remote     import remote
 from pwn.handler    import handler
->>>>>>> 5e61a156
 try:
     from pwn.rop   import *
 except:
@@ -86,15 +72,10 @@
 
 import pwn.internal.init.session
 import pwn.internal.init.cloud
-<<<<<<< HEAD
-import fucking
-import sqli
-=======
 import pwn.sqli
 
 # Constans
 from pwn.consts import *
 
 # Make pwn.fucking work as pwn by itself
-#import pwn as fucking
->>>>>>> 5e61a156
+#import pwn as fucking