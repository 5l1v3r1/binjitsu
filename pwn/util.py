--- conflicted
+++ resolved
@@ -1,238 +1,4 @@
-<<<<<<< HEAD
-# top-level imports
-import struct, pwn, sys, subprocess, re, time, log, text, hashlib, base64, random, inspect
-from socket import htons, inet_aton, inet_ntoa, gethostbyname
-from os import system
-from time import sleep
-from functools import wraps
-
-# list utils
-def group(lst, n):
-    """group([0,3,4,10,2,3], 2) => [(0,3), (4,10), (2,3)]
-
-    Group a list into consecutive n-tuples. Incomplete tuples are
-    discarded e.g.
-
-    >>> group(range(10), 3)
-    [(0, 1, 2), (3, 4, 5), (6, 7, 8)]
-    """
-    return zip(*[lst[i::n] for i in range(n)])
-
-def concat(l):
-    """concat([[1,2], [3]]) => [1,2,3]
-
-    Concats a list of lists into a list.
-    """
-
-    res = []
-    for k in l:
-        res.extend(k)
-
-    return res
-
-def concat_all(*args):
-    """concat_all([1,[2,3]], [[[[4,5,6]]]]) => [1,2,3,4,5,6]
-
-    Concats all the arguments together.
-    """
-
-    if len(args) != 1: return concat_all(list(args))
-    if not isinstance(args[0], list): return [args[0]]
-
-    res = []
-    for k in args[0]:
-        res.extend(concat_all(k))
-
-    return res
-
-# conversion functions
-def p8(x):
-    """Packs an integer into a 1-byte string"""
-    return struct.pack('<B', x & 0xff)
-
-def p8b(x):
-    """Packs an integer into a 1-byte string"""
-    return struct.pack('>B', x & 0xff)
-
-def p16(x):
-    """Packs an integer into a 2-byte string (little endian)"""
-    return struct.pack('<H', x & 0xffff)
-
-def p16b(x):
-    """Packs an integer into a 2-byte string (big endian)"""
-    return struct.pack('>H', x & 0xffff)
-
-def p32(x):
-    """Packs an integer into a 4-byte string (little endian)"""
-    return struct.pack('<I', x & 0xffffffff)
-
-def p32b(x):
-    """Packs an integer into a 4-byte string (big endian)"""
-    return struct.pack('>I', x & 0xffffffff)
-
-def p64(x):
-    """Packs an integer into a 8-byte string (little endian)"""
-    return struct.pack('<Q', x & 0xffffffffffffffff)
-
-def p64b(x):
-    """Packs an integer into a 8-byte string (big endian)"""
-    return struct.pack('>Q', x & 0xffffffffffffffff)
-
-def u8(x):
-    """Unpacks a 1-byte string into an integer"""
-    return struct.unpack('<B', x)[0]
-
-def u8b(x):
-    """Unpacks a 1-byte string into an integer"""
-    return struct.unpack('>B', x)[0]
-
-def u16(x):
-    """Unpacks a 2-byte string into an integer (little endian)"""
-    return struct.unpack('<H', x)[0]
-
-def u16b(x):
-    """Unpacks a 2-byte string into an integer (big endian)"""
-    return struct.unpack('>H', x)[0]
-
-def u32(x):
-    """Unpacks a 4-byte string into an integer (little endian)"""
-    return struct.unpack('<I', x)[0]
-
-def u32b(x):
-    """Unpacks a 4-byte string into an integer (big endian)"""
-    return struct.unpack('>I', x)[0]
-
-def u64(x):
-    """Unpacks a 8-byte string into an integer (little endian)"""
-    return struct.unpack('<Q', x)[0]
-
-def u64b(x):
-    """Unpacks a 8-byte string into an integer (big endian)"""
-    return struct.unpack('>Q', x)[0]
-
-def flat(*args, **kwargs):
-    """Flattens the arguments into a string.
-Takes a single named argument 'func', which defaults to p32.
-  - Strings are returned
-  - Integers are converted using the 'func' argument.
-  - Enumerables (such as lists) traversed recursivly and the concatenated.
-
-Example:
-  - flat(5, "hello", [[6, "bar"], "baz"]) == '\\x05\\x00\\x00\\x00hello\\x06\\x00\\x00\\x00barbaz'
-"""
-    func = kwargs.get('func', p32)
-
-    obj = args[0] if len(args) == 1 else args
-
-    if isinstance(obj, str):
-        return obj
-    elif isinstance(obj, int):
-        return func(obj)
-    else:
-        return "".join(flat(o, func=func) for o in obj)
-
-def flat8(*args):
-    """Call flat with p8 as the func"""
-    return flat(args, func=p8)
-
-def flat8b(*args):
-    """Call flat with p8b as the func"""
-    return flat(args, func=p8)
-
-def flat16(*args):
-    """Call flat with p16 as the func"""
-    return flat(args, func=p16)
-
-def flat16b(*args):
-    """Call flat with p16b as the func"""
-    return flat(args, func=p16)
-
-def flat32(*args):
-    """Call flat with p32 as the func"""
-    return flat(args, func=p32)
-
-def flat32b(*args):
-    """Call flat with p32b as the func"""
-    return flat(args, func=p32)
-
-def flat64(*args):
-    """Call flat with p64 as the func"""
-    return flat(args, func=p64)
-
-def flat64b(*args):
-    """Call flat with p64b as the func"""
-    return flat(args, func=p64)
-
-def dehex(s):
-    """Hex-decodes a string"""
-    return s.decode('hex')
-
-def unhex(s):
-    """Hex-decodes a string"""
-    return s.decode('hex')
-
-def enhex(s):
-    """Hex-encodes a string"""
-    return s.encode('hex')
-
-def urlencode(s):
-    """urlencodes a string"""
-    return ''.join(['%%%02x' % ord(c) for c in s])
-
-def urldecode(s, ignore_invalid = False):
-    """urldecodes a string"""
-    res = ''
-    n = 0
-    while n < len(s):
-        if s[n] != '%':
-            res += s[n]
-            n += 1
-        else:
-            cur = s[n+1:n+3]
-            if re.match('[0-9a-fA-F]{2}', cur):
-                res += chr(int(cur, 16))
-                n += 3
-            elif ignore_invalid:
-                res += '%'
-                n += 1
-            else:
-                raise Exception("Invalid input to urldecode")
-    return res
-
-def xor(*args, **kwargs):
-    """Flattens its arguments and then xors them together.
-If the end of a string is reached, it wraps around in the string.
-
-Arguments:
-  - func: The function to use with flat. Defaults to p8.
-  - cut: How long a string should be returned.
-         Can be either 'min'/'max'/'left'/'right' or a number."""
-
-    cut = kwargs.get('cut', 'max')
-    func = kwargs.get('func', p8)
-
-    strs = [map(ord, flat(s, func=func)) for s in args]
-
-    if isinstance(cut, int):
-        l = cut
-    elif cut == 'left':
-        l = len(strs[0])
-    elif cut == 'right':
-        l = len(strs[-1])
-    elif cut == 'min':
-        l = min(map(len, strs))
-    elif cut == 'max':
-        l = max(map(len, strs))
-    else:
-        raise Exception("Not a valid cut argument")
-
-    def get(n):
-        return chr(reduce(lambda x, y: x ^ y, [s[n % len(s)] for s in strs]))
-
-    return ''.join(get(n) for n in range(l))
-=======
 import struct, sys, subprocess, re, pwn, pwn.text
->>>>>>> 5e61a156
 
 # allowed/avoided
 def get_allowed(**kwargs):
