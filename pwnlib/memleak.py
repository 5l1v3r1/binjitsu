--- conflicted
+++ resolved
@@ -1,11 +1,9 @@
+from ctypes import sizeof
+
 from .log import getLogger
-<<<<<<< HEAD
 from .util.packing import pack
 from .util.packing import unpack
 
-=======
-from ctypes import sizeof
->>>>>>> 1d251ade
 log = getLogger(__name__)
 
 class MemLeak(object):
