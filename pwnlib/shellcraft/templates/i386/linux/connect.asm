<<<<<<< HEAD
<% from pwnlib.shellcraft import common %>
<% from pwnlib.shellcraft.i386 import push, pushstr %>
<% from pwnlib.shellcraft.i386.linux import syscall %>
<% from pwnlib.constants import SOCK_STREAM, AF_INET, SYS_socketcall, SYS_socketcall_socket, SYS_socketcall_connect %>
<% from socket import htons, inet_aton, gethostbyname %>
<% from pwnlib.util import packing %>
=======
<% from pwnlib.shellcraft import i386 %>
<% from pwnlib.util.net import sockaddr %>
>>>>>>> 1d251ade

<%page args="host, port, network = 'ipv4'"/>
<%docstring>
<<<<<<< HEAD
Connects to the host on the specified port.
Leaves the connected socket in ebp

Examples:

    >>> with context.local(arch='i386', os='linux'):
    ...     print enhex(asm(shellcraft.connect('localhost', 0x1000)))
    6a01fe0c246a016a026a015b89e16a665899cd8089c568010101028134247e01010368010101018134240301110189e16a1051556a035b89e16a6658cd80
=======
    Connects to the host on the specified port.
    Network is either 'ipv4' or 'ipv6'.
    Leaves the connected socket in ebp
>>>>>>> 1d251ade
</%docstring>
<%
    sockaddr, address_family = sockaddr(host, port, network)
%>\

/* open new socket */
<<<<<<< HEAD
    ${push(0)}
    ${push(SOCK_STREAM)}
    ${push(AF_INET)}
    ${syscall(SYS_socketcall, SYS_socketcall_socket, 'esp', 0)}
=======
push SYS_socketcall
pop eax
push SYS_socketcall_socket
pop ebx
cdq
push edx
push ebx
push ${address_family}
mov ecx, esp
int 0x80
>>>>>>> 1d251ade

/* save opened socket */
    mov ebp, eax

<<<<<<< HEAD
<%
   ip_addr = gethostbyname(str(host))
   sin_family_port = AF_INET | (htons(port) << 16)
%>
/* ${repr(host)} == ${ip_addr} */
    ${pushstr(inet_aton(ip_addr), False)}
    ${push(sin_family_port)}
    mov ecx, esp
    ${push(16)} /* socklen_t addrlen */
    push ecx    /* sockaddr *addr */
    push ebp    /* sockfd */
    ${syscall(SYS_socketcall, SYS_socketcall_connect, 'esp')}
=======
${i386.pushstr(sockaddr, False)}

mov ecx, esp
push ${len(sockaddr)}
push ecx
push eax
mov ecx, esp
inc ebx
inc ebx
mov al, SYS_socketcall
int 0x80
>>>>>>> 1d251ade

/* Socket that is maybe connected is in ebp */<|MERGE_RESOLUTION|>--- conflicted
+++ resolved
@@ -1,83 +1,51 @@
-<<<<<<< HEAD
 <% from pwnlib.shellcraft import common %>
 <% from pwnlib.shellcraft.i386 import push, pushstr %>
 <% from pwnlib.shellcraft.i386.linux import syscall %>
 <% from pwnlib.constants import SOCK_STREAM, AF_INET, SYS_socketcall, SYS_socketcall_socket, SYS_socketcall_connect %>
 <% from socket import htons, inet_aton, gethostbyname %>
 <% from pwnlib.util import packing %>
-=======
 <% from pwnlib.shellcraft import i386 %>
 <% from pwnlib.util.net import sockaddr %>
->>>>>>> 1d251ade
 
 <%page args="host, port, network = 'ipv4'"/>
 <%docstring>
-<<<<<<< HEAD
 Connects to the host on the specified port.
 Leaves the connected socket in ebp
+
+Arguments:
+    host(str): Remote IP address or hostname (as a dotted quad / string)
+    port(int): Remote port
+    network(str): Network protocol (ipv4 or ipv6)
 
 Examples:
 
     >>> with context.local(arch='i386', os='linux'):
     ...     print enhex(asm(shellcraft.connect('localhost', 0x1000)))
     6a01fe0c246a016a026a015b89e16a665899cd8089c568010101028134247e01010368010101018134240301110189e16a1051556a035b89e16a6658cd80
-=======
+
     Connects to the host on the specified port.
     Network is either 'ipv4' or 'ipv6'.
     Leaves the connected socket in ebp
->>>>>>> 1d251ade
 </%docstring>
 <%
     sockaddr, address_family = sockaddr(host, port, network)
 %>\
 
 /* open new socket */
-<<<<<<< HEAD
     ${push(0)}
     ${push(SOCK_STREAM)}
-    ${push(AF_INET)}
+    ${push(address_family)}
     ${syscall(SYS_socketcall, SYS_socketcall_socket, 'esp', 0)}
-=======
-push SYS_socketcall
-pop eax
-push SYS_socketcall_socket
-pop ebx
-cdq
-push edx
-push ebx
-push ${address_family}
-mov ecx, esp
-int 0x80
->>>>>>> 1d251ade
 
 /* save opened socket */
     mov ebp, eax
 
-<<<<<<< HEAD
-<%
-   ip_addr = gethostbyname(str(host))
-   sin_family_port = AF_INET | (htons(port) << 16)
-%>
-/* ${repr(host)} == ${ip_addr} */
-    ${pushstr(inet_aton(ip_addr), False)}
-    ${push(sin_family_port)}
+/* push sockaddr, connect() */
+    ${pushstr(sockaddr, False)}
     mov ecx, esp
-    ${push(16)} /* socklen_t addrlen */
+    ${push(len(sockaddr))} /* socklen_t addrlen */
     push ecx    /* sockaddr *addr */
     push ebp    /* sockfd */
     ${syscall(SYS_socketcall, SYS_socketcall_connect, 'esp')}
-=======
-${i386.pushstr(sockaddr, False)}
-
-mov ecx, esp
-push ${len(sockaddr)}
-push ecx
-push eax
-mov ecx, esp
-inc ebx
-inc ebx
-mov al, SYS_socketcall
-int 0x80
->>>>>>> 1d251ade
 
 /* Socket that is maybe connected is in ebp */