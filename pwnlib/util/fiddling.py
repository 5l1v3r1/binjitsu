--- conflicted
+++ resolved
@@ -1,17 +1,12 @@
 # -*- coding: utf-8 -*-
-<<<<<<< HEAD
 import base64
 import random
 import re
 import string
+import StringIO
 
 from . import lists
 from . import packing
-=======
-import re, base64, random, string, StringIO
-from . import packing, lists
-from .cyclic import cyclic_find
->>>>>>> 1d251ade
 from ..context import context
 from ..term import text
 from .cyclic import cyclic_find
@@ -489,18 +484,6 @@
     massive amounts of data you probably want to use :meth:`hexdump`.
 
     Arguments:
-<<<<<<< HEAD
-        s(str): The string to dump
-        width(int): The number of characters per line
-        skip(bool): Set to True, if repeated lines should be replaced by a "*"
-        hexii(bool): Set to True, if a hexii-dump should be returned instead of a hexdump.
-        begin(int):  Offset of the first byte to print in the left column
-        style(dict): Color scheme to use.
-        highlight(iterable): Byte values to highlight.
-
-    Returns:
-        A hexdump-dump in the form of a string.
-=======
       fd(file): File object to dump.  Use :meth:`StringIO.StringIO` or
                 :meth:`hexdump` to dump a string.
       width(int): The number of characters per line
@@ -517,8 +500,6 @@
 
     Returns:
       A generator producing the hexdump-dump one line at a time.
-
->>>>>>> 1d251ade
     """
     style     = style or {}
     highlight = highlight or []
