--- conflicted
+++ resolved
@@ -189,10 +189,6 @@
             terminal = 'tmux'
             args     = ['splitw']
 
-<<<<<<< HEAD
-        else:
-            log.error("Can't open new windows without X11 or tmux")
-=======
     if not terminal:
         log.error('Argument `terminal` is not set, and could not determine a default')
 
@@ -200,7 +196,6 @@
 
     if not terminal_path:
         log.error('Could not find terminal: %s' % terminal)
->>>>>>> 1d251ade
 
     argv = [terminal_path] + args + [command]
     log.debug("Launching a new terminal: %r" % argv)
