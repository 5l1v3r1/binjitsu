#!/usr/bin/env python2
<<<<<<< HEAD
import argparse
import os
import sys
=======
import argparse, sys, os, re
import pwnlib.term.text as text
from pwnlib.util.fiddling import hexdump_iter
>>>>>>> 1d251ade

from pwn import *

parser = argparse.ArgumentParser(
    description = 'Pwnlib HexDump'
)

parser.add_argument(
    'file',
    metavar='file',
    nargs='?',
    help='File to hexdump.  Reads from stdin if missing.',
    type=argparse.FileType('r'),
    default=sys.stdin
)

parser.add_argument(
    "-w", "--width",
    help="Number of bytes per line.",
    default='16',
)

parser.add_argument(
    "-l", "--highlight",
    help="Byte sequence to highlight.  Use '?' to match arbitrary bytes and "\
         "'\\?' to match an actual question mark.  Use '\\xXX' for non-"\
         "printable bytes.",
    nargs="*",
)

parser.add_argument(
    "-s", "--skip",
    help="Skip this many initial bytes.",
    default='0',
)

parser.add_argument(
    "-c", "--count",
    help="Only show this many bytes.",
    default='-1',
)

parser.add_argument(
    "-o", "--offset",
    help="Addresses in left hand column starts at this address.",
    default='0',
)

parser.add_argument(
    "--color",
    nargs='?',
    help="Colorize the output.  When 'auto' output is colorized exactly when stdout is a TTY.  Default is 'auto'.",
    choices = ('always', 'never', 'auto'),
    default='auto',
)

def asint(s):
    if   s.startswith('0x'):
        return int(s, 16)
    elif s.startswith('0'):
        return int(s, 8)
    else:
        return int(s, 10)

def main():
    args = parser.parse_args()

    infile = args.file
    width  = asint(args.width)
    skip   = asint(args.skip)
    count  = asint(args.count)
    offset = asint(args.offset)

    # if `--color` has no argument it is `None`
    color = args.color or 'always'
    text.when = color

    if skip:
        if infile == sys.stdin:
            infile.read(skip)
        else:
            infile.seek(skip, os.SEEK_CUR)

    if args.highlight:
        def canon(hl):
            out = []
            i = 0
            while i < len(hl):
                c = hl[i]
                if c == '\\' and len(hl) > i + 1:
                    c2 = hl[i + 1]
                    if   c2 == 'x':
                        try:
                            b = chr(int(hl[i + 2: i + 4], 16))
                        except:
                            print 'Bad escape sequence:', hl[i:]
                            sys.exit(1)
                        out.append(b)
                        i += 3
                    elif c2 in '\\?':
                        out.append(c2)
                        i += 1
                    else:
                        out.append(c)
                elif c == '?':
                    out.append(None)
                else:
                    out.append(c)
                i += 1
            return out
        highlight = map(canon, args.highlight)
    else:
        highlight = []

    try:
        for line in hexdump_iter(infile, width, highlight = highlight, begin = offset + skip):
            print line
    except (KeyboardInterrupt, IOError):
        pass

if __name__ == '__main__': main()<|MERGE_RESOLUTION|>--- conflicted
+++ resolved
@@ -1,15 +1,10 @@
 #!/usr/bin/env python2
-<<<<<<< HEAD
-import argparse
-import os
-import sys
-=======
 import argparse, sys, os, re
 import pwnlib.term.text as text
 from pwnlib.util.fiddling import hexdump_iter
->>>>>>> 1d251ade
 
-from pwn import *
+import pwnlib.log
+pwnlib.log.install_default_handler()
 
 parser = argparse.ArgumentParser(
     description = 'Pwnlib HexDump'
