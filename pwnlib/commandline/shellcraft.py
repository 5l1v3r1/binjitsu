#!/usr/bin/env python2
<<<<<<< HEAD
import argparse
import os
import sys
import types

from pwn import *

from . import common
=======
import argparse, sys, os, types
import pwnlib
from pwnlib import util
import pwnlib.term.text as text
from pwnlib import shellcraft
from pwnlib.context import context
from pwnlib.log import getLogger, install_default_handler
install_default_handler()


log = getLogger('pwnlib.commandline.shellcraft')
>>>>>>> 34767b08

r = text.red
g = text.green
b = text.blue

banner = '\n'.join(['  ' + r('____') + '  ' + g('_') + '          ' + r('_') + ' ' + g('_') + '                 ' + b('__') + ' ' + r('_'),
                    ' ' + r('/ ___|') + g('| |__') + '   ' + b('___') + r('| |') + ' ' + g('|') + ' ' + b('___') + ' ' + r('_ __') + ' ' + g('__ _') + ' ' + b('/ _|') + ' ' + r('|_'),
                    ' ' + r('\___ \\') + g('| \'_ \\') + ' ' + b('/ _ \\') + ' ' + r('|') + ' ' + g('|') + b('/ __|') + ' ' + r('\'__/') + ' ' + g('_` |') + ' ' + b('|_') + r('| __|'),
                    '  ' + r('___) |') + ' ' + g('| | |') + '  ' + b('__/') + ' ' + r('|') + ' ' + g('|') + ' ' + b('(__') + r('| |') + ' ' + g('| (_| |') + '  ' + b('_|') + ' ' + r('|_'),
                    ' ' + r('|____/') + g('|_| |_|') + b('\\___|') + r('_|') + g('_|') + b('\\___|') + r('_|') + '  ' + g('\\__,_|') + b('_|') + '  ' + r('\\__|'),
                    '\n'
                    ])


#  ____  _          _ _                 __ _
# / ___|| |__   ___| | | ___ _ __ __ _ / _| |_
# \___ \| '_ \ / _ \ | |/ __| '__/ _` | |_| __|
#  ___) | | | |  __/ | | (__| | | (_| |  _| |_
# |____/|_| |_|\___|_|_|\___|_|  \__,_|_|  \__|

<<<<<<< HEAD
=======

def _string(s):
    out = []
    for c in s:
        co = ord(c)
        if co >= 0x20 and co <= 0x7e and c not in '/$\'"`':
            out.append(c)
        else:
            out.append('\\x%02x' % co)
    return '"' + ''.join(out) + '"\n'

>>>>>>> 34767b08

p = argparse.ArgumentParser(
    description = 'Microwave shellcode -- Easy, fast and delicious',
    formatter_class = argparse.RawDescriptionHelpFormatter,
)


p.add_argument(
    '-?', '--show',
    action = 'store_true',
    help = 'Show shellcode documentation',
)

p.add_argument(
    '-o', '--out',
    metavar = 'file',
    type = argparse.FileType('w'),
    default = sys.stdout,
    help = 'Output file (default: stdout)',
)

p.add_argument(
    '-f', '--format',
    metavar = 'format',
    choices = ['r', 'raw',
               's', 'str', 'string',
               'c',
               'h', 'hex',
               'a', 'asm', 'assembly',
               'p',
               'i', 'hexii',
               'default'],
    default = 'default',
    help = 'Output format (default: hex), choose from {r}aw, {s}tring, {c}-style array, {h}ex string, hex{i}i, {a}ssembly code, {p}reprocssed code',
)

<<<<<<< HEAD

=======
>>>>>>> 34767b08
p.add_argument(
    'shellcode',
    nargs = '?',
    choices = shellcraft.templates,
    metavar = 'shellcode',
    help = 'The shellcode you want',
)

p.epilog = 'Available shellcodes are:\n' + '\n'.join(shellcraft.templates)

p.add_argument(
    'args',
    nargs = '*',
    metavar = 'arg',
    default = (),
    help = 'Argument to the chosen shellcode',
)

p.add_argument(
    '-d',
    '--debug',
    help='Debug the shellcode with GDB',
    action='store_true'
)

def main():
    # Banner must be added here so that it doesn't appear in the autodoc
    # generation for command line tools
    p.description = banner + p.description
    args = p.parse_args()

    if not args.shellcode:
        print '\n'.join(shellcraft.templates)
        exit()

    if args.format == 'default':
        if sys.stdout.isatty():
            args.format = 'hex'
        else:
            args.format = 'raw'

    func = shellcraft
    for attr in args.shellcode.split('.'):
        func = getattr(func, attr)

    if args.show:
        # remove doctests
        doc = []
        in_doctest = False
        block_indent = None
        caption = None
        lines = func.__doc__.splitlines()
        i = 0
        while i < len(lines):
            line = lines[i]
            if line.lstrip().startswith('>>>'):
                # this line starts a doctest
                in_doctest = True
                block_indent = None
                if caption:
                    # delete back up to the caption
                    doc = doc[:caption - i]
                    caption = None
            elif line == '':
                # skip blank lines
                pass
            elif in_doctest:
                # indentation marks the end of a doctest
                indent = len(line) - len(line.lstrip())
                if block_indent is None:
                    if not line.lstrip().startswith('...'):
                        block_indent = indent
                elif indent < block_indent:
                    in_doctest = False
                    block_indent = None
                    # re-evalutate this line
                    continue
            elif line.endswith(':'):
                # save index of caption
                caption = i
            else:
                # this is not blank space and we're not in a doctest, so the
                # previous caption (if any) was not for a doctest
                caption = None

            if not in_doctest:
                doc.append(line)
            i += 1
        print '\n'.join(doc).rstrip()
        exit()

    defargs = len(func.func_defaults or ())
    reqargs = func.func_code.co_argcount - defargs
    if len(args.args) < reqargs:
        if defargs > 0:
            log.critical('%s takes at least %d arguments' % (args.shellcode, reqargs))
            sys.exit(1)
        else:
            log.critical('%s takes exactly %d arguments' % (args.shellcode, reqargs))
            sys.exit(1)

    # Captain uglyness saves the day!
    for i, val in enumerate(args.args):
        try:
            args.args[i] = util.safeeval.expr(val)
        except ValueError:
            pass

    # And he strikes again!
    map(common.context_arg, args.shellcode.split('.'))
    code = func(*args.args)

    if args.format in ['a', 'asm', 'assembly']:
        print code
        exit()
    if args.format == 'p':
        print cpp(code)
        exit()

    code = asm(code)

    if args.debug:
        arch = args.shellcode.split('.')[0]
        proc = gdb.debug_shellcode(code, arch=arch)
        proc.interactive()
        sys.exit(0)

    if args.format in ['s', 'str', 'string']:
        code = '"' + repr(code)[1:-1].replace('"', '\\"')  + '"\n'
    elif args.format == 'c':
        code = '{' + ', '.join(map(hex, bytearray(code))) + '}' + '\n'
    elif args.format in ['h', 'hex']:
        code = pwnlib.util.fiddling.enhex(code) + '\n'
    elif args.format in ['i', 'hexii']:
        code = hexii(code) + '\n'

    if not sys.stdin.isatty():
        sys.stdout.write(sys.stdin.read())

    sys.stdout.write(code)

if __name__ == '__main__': main()<|MERGE_RESOLUTION|>--- conflicted
+++ resolved
@@ -1,5 +1,4 @@
 #!/usr/bin/env python2
-<<<<<<< HEAD
 import argparse
 import os
 import sys
@@ -8,19 +7,6 @@
 from pwn import *
 
 from . import common
-=======
-import argparse, sys, os, types
-import pwnlib
-from pwnlib import util
-import pwnlib.term.text as text
-from pwnlib import shellcraft
-from pwnlib.context import context
-from pwnlib.log import getLogger, install_default_handler
-install_default_handler()
-
-
-log = getLogger('pwnlib.commandline.shellcraft')
->>>>>>> 34767b08
 
 r = text.red
 g = text.green
@@ -40,9 +26,6 @@
 # \___ \| '_ \ / _ \ | |/ __| '__/ _` | |_| __|
 #  ___) | | | |  __/ | | (__| | | (_| |  _| |_
 # |____/|_| |_|\___|_|_|\___|_|  \__,_|_|  \__|
-
-<<<<<<< HEAD
-=======
 
 def _string(s):
     out = []
@@ -53,8 +36,6 @@
         else:
             out.append('\\x%02x' % co)
     return '"' + ''.join(out) + '"\n'
-
->>>>>>> 34767b08
 
 p = argparse.ArgumentParser(
     description = 'Microwave shellcode -- Easy, fast and delicious',
@@ -91,10 +72,6 @@
     help = 'Output format (default: hex), choose from {r}aw, {s}tring, {c}-style array, {h}ex string, hex{i}i, {a}ssembly code, {p}reprocssed code',
 )
 
-<<<<<<< HEAD
-
-=======
->>>>>>> 34767b08
 p.add_argument(
     'shellcode',
     nargs = '?',
@@ -223,7 +200,7 @@
         sys.exit(0)
 
     if args.format in ['s', 'str', 'string']:
-        code = '"' + repr(code)[1:-1].replace('"', '\\"')  + '"\n'
+        code = _string(code) + '"\n'
     elif args.format == 'c':
         code = '{' + ', '.join(map(hex, bytearray(code))) + '}' + '\n'
     elif args.format in ['h', 'hex']:
